--- conflicted
+++ resolved
@@ -48,13 +48,9 @@
                      X_test: np.array,
                      y_train: np.array,
                      y_test: np.array,
-<<<<<<< HEAD
+                     train_groups=None):
                      is_binary: bool,
                      spliter: BaseCrossValidator):
-=======
-                     spliter: BaseCrossValidator,
-                     train_groups=None):
->>>>>>> 7f5faeb1
     """
     Running a full evaluation of the data. Training a classifier using gridsearch with grid parameters. Evaluating the
     test data using the best grid params and plot the classification report of the train and test data
